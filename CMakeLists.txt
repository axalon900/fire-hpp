--- conflicted
+++ resolved
@@ -25,13 +25,7 @@
 
 # Setup Fire to be used in 3rd party project using exports. Create a fire target
 add_library(fire INTERFACE)
-<<<<<<< HEAD
 target_include_directories(fire INTERFACE "$<BUILD_INTERFACE:${PROJECT_SOURCE_DIR}>/include")
-
-add_subdirectory(examples)
-add_subdirectory(tests)
-=======
-target_include_directories(fire INTERFACE "$<BUILD_INTERFACE:${PROJECT_SOURCE_DIR}>")
 
 # Disable examples and test if fire is a sub-project
 if (NOT CMAKE_CURRENT_SOURCE_DIR STREQUAL CMAKE_SOURCE_DIR)
@@ -45,5 +39,4 @@
 
 if (FIRE_UNIT_TESTS)
     add_subdirectory(tests)
-endif()
->>>>>>> 18664e5d
+endif()